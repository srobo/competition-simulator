--- conflicted
+++ resolved
@@ -43,7 +43,6 @@
   python-top-and-bottom-version-matrix: &python-top-and-bottom-version-matrix
     matrix:
       parameters:
-<<<<<<< HEAD
         python-version: ["3.7", "3.9"]
   restore-libraries-cache: &restore-libraries-cache
     restore_cache:
@@ -71,11 +70,7 @@
     matrix:
       parameters:
         webots-version: ["R2020b-rev1", "R2021a"]
-  filter-tags: &filter-tags
-=======
-        version: ["3.7", "3.9"]
   run-on-tags-too: &run-on-tags-too
->>>>>>> 2ad534d5
     filters:
       tags:
         only: /.*/
@@ -240,25 +235,14 @@
           <<: *run-on-tags-too
       - typecheck:
           <<: *python-top-and-bottom-version-matrix
-<<<<<<< HEAD
+          <<: *run-on-tags-too
       - run-comp-match:
           <<: *webots-full-version-matrix
-=======
-          <<: *run-on-tags-too
->>>>>>> 2ad534d5
+          <<: *run-on-tags-too
       - build:
           <<: *run-on-tags-too
           requires:
             - test
             - lint
-<<<<<<< HEAD
             - typecheck
-            - run-comp-match
-          filters:
-            branches:
-              only: /.*/
-            tags:
-              only: /.*/
-=======
-            - typecheck
->>>>>>> 2ad534d5
+            - run-comp-match
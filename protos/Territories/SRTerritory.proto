--- conflicted
+++ resolved
@@ -23,7 +23,11 @@
                   roughness 1
                   metalness 0
                 }
-<<<<<<< HEAD
+                  geometry DEF TERRITORY Cylinder {
+                      height 0.001
+                      radius 0.5
+                  }
+                }
                 Transform {
                   translation 0 0.005 0.25
                   children [
@@ -202,71 +206,19 @@
                   name IS receiverName
                   bufferSize 10
                   channel 2
-=======
-                geometry DEF TERRITORY Cylinder {
-                  height 0.001
-                  radius 0.5
-                }
-              }
-              Transform {
-                translation 0 0.005 0.25
-                children [
-                  Shape {
-                    appearance PBRAppearance {
-                      baseColorMap ImageTexture {
-                        # Texture labels are 128x64 and produced in GIMP
-                        # Font used is Arial Heavy, 75pt, in bold using colour #3270ed
-                        url IS textureName
-                      }
-                    }
-                    geometry Plane {
-                      size 0.5 0.25
-                    }
-                  }
-                ]
-              }
-            ]
-          }
-          Solid {
-            name "Territory tower"
-            translation 0 0.2 0
-            children [
-              Shape {
-                appearance PBRAppearance {
-                  baseColor 0.79910326 0.33961943 0.037047286
-                  roughness 1
-                  metalness 0
-                }
-                geometry DEF TOWER Cylinder {
-                  height 0.4
-                  radius 0.08
->>>>>>> 8c62970f
-                }
-              }
-            ]
-            boundingObject USE TOWER
-          }
-          Transform{
-            translation 0 0.25 0
-            children [
-              Receiver {
-                type "radio"
-                name IS receiverName
-                bufferSize 10
-                channel 2
-              }
+                }
 
-              Emitter {
-                type "radio"
-                name IS emitterName
-                range 2
-                maxRange 2
-                channel 1
-              }
-            ]
-          }
-        ]
-      }
-    ]
-  }
+                Emitter {
+                  type "radio"
+                  name IS emitterName
+                  range 2
+                  maxRange 2
+                  channel 1
+                }
+              ]
+            }
+          ]
+        }
+      ]
+    }
 }
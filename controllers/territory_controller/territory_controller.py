import enum
import struct
<<<<<<< HEAD
from typing import Dict, Tuple, NewType, Collection
=======
from typing import Dict
>>>>>>> 1a4c919e

# Webots specific library
from controller import Emitter, Receiver, Supervisor  # isort:skip

# Updating? Update `Arena.wbt` too
ZONE_COLOURS = ((1, 0, 1), (1, 1, 0))

RECEIVE_TICKS = 1

# Updating? Update radio.py too.
BROADCASTS_PER_SECOND = 10


# Updating? Update radio.py too.
class Claimant(enum.IntEnum):
    UNCLAIMED = -1
    ZONE_0 = 0
    ZONE_1 = 1


# Updating? Update radio.py too.
class StationCode(str, enum.Enum):
    PN = 'PN'
    EY = 'EY'
    BE = 'BE'
    PO = 'PO'
    YL = 'YL'
    BG = 'BG'
    TS = 'TS'
    OX = 'OX'
    VB = 'VB'
    SZ = 'SZ'
    SW = 'SW'
    BN = 'BN'
    HV = 'HV'


class TerritoryController:

    _emitters: Dict[StationCode, Emitter]
    _receivers: Dict[StationCode, Receiver]

    def __init__(self) -> None:
        self._robot = Supervisor()
        self._station_statuses: Dict[StationCode, Claimant] = {
            code: Claimant.UNCLAIMED for code in StationCode
        }
        self._claim_starts: Dict[Tuple[StationCode, Claimant], float] = {}

    def get_claimant(
        self,
        station_code: StationCode,
    ) -> Claimant:
        return self._station_statuses[station_code]

    def setup(self) -> None:
        self._emitters = {station_code: self._robot.getEmitter(station_code + "Emitter")
                          for station_code in StationCode}

        self._receivers = {station_code: self._robot.getReceiver(station_code + "Receiver")
                           for station_code in StationCode}
        territory_controller.enable_receivers()

    def enable_receivers(self) -> None:
        for receiver in self._receivers.values():
            receiver.enable(RECEIVE_TICKS)

    def _log_territory_claim(
        self,
        station_code: StationCode,
        claimed_by: Claimant,
        claim_time: float,
    ) -> None:
        # TODO add better logging so we can score
        print(f"{station_code} CLAIMED BY {claimed_by} AT {claim_time}s")  # noqa:T001

    def begin_claim(
        self,
        station_code: StationCode,
        claimed_by: Claimant,
        claim_time: float,
    ) -> None:
        self._claim_starts[station_code, claimed_by] = claim_time

    def has_begun_claim_in_time_window(
        self,
        station_code: StationCode,
        claimant: Claimant,
        current_time: float,
    ) -> bool:
        try:
            start_time = self._claim_starts[station_code, claimant]
        except KeyError:
            return False
        time_delta = current_time - start_time
        return 1.8 <= time_delta <= 2.1

    def claim_territory(
        self,
        station_code: StationCode,
        claimed_by: Claimant,
        claim_time: float,
    ) -> None:
        if self.get_claimant(station_code) == claimed_by:
            # This territory is already claimed by this claimant.
            return

        new_colour = ZONE_COLOURS[claimed_by]
        self._robot.getFromDef(station_code).getField("zoneColour").setSFColor(
            list(new_colour),
        )

        self._log_territory_claim(station_code, claimed_by, self._robot.getTime())
        self._station_statuses[station_code] = claimed_by

    def process_packet(
        self,
        station_code: StationCode,
        packet: bytes,
        receive_time: float,
    ) -> None:
        try:
            robot_id, is_conclude = struct.unpack("!BB", packet)
            if is_conclude:
                if self.has_begun_claim_in_time_window(
                    station_code,
                    robot_id,
                    receive_time,
                ):
                    self.claim_territory(
                        station_code,
                        robot_id,
                        receive_time,
                    )
            else:
                self.begin_claim(
                    station_code,
                    robot_id,
                    receive_time,
                )
        except ValueError:
            print(  # noqa:T001
                f"Received malformed packet at {receive_time} on {station_code}: {packet!r}",
            )

    def receive_territory(self, station_code: StationCode, receiver: Receiver) -> None:
        simulation_time = self._robot.getTime()

        while receiver.getQueueLength():
            try:
                data = receiver.getData()
                self.process_packet(station_code, data, simulation_time)
            finally:
                # Always advance to the next packet in queue: if there has been an exception,
                # it is safer to advance to the next.
                receiver.nextPacket()

    def receive_robot_captures(self) -> None:
        for station_code, receiver in self._receivers.items():
            self.receive_territory(station_code, receiver)

    def transmit_pulses(self) -> None:
        for station_code, emitter in self._emitters.items():
<<<<<<< HEAD
            emitter.send(struct.pack("!2sb", str(station_code).encode('ASCII'),
                         int(self.get_claimant(station_code))))
=======
            emitter.send(struct.pack("!2sb", station_code.encode('ASCII'),
                         self._station_statuses[station_code]))
>>>>>>> 1a4c919e

    def main(self) -> None:
        self.setup()
        timestep = self._robot.getBasicTimeStep()
        steps_per_broadcast = (1 / BROADCASTS_PER_SECOND) / (timestep / 1000)
        counter = 0
        while True:
            counter += 1
            self.receive_robot_captures()
            if (counter > steps_per_broadcast):
                self.transmit_pulses()
                counter = 0
            self._robot.step(int(self._robot.getBasicTimeStep()))


if __name__ == "__main__":
    territory_controller = TerritoryController()
    territory_controller.main()<|MERGE_RESOLUTION|>--- conflicted
+++ resolved
@@ -1,10 +1,6 @@
 import enum
 import struct
-<<<<<<< HEAD
 from typing import Dict, Tuple, NewType, Collection
-=======
-from typing import Dict
->>>>>>> 1a4c919e
 
 # Webots specific library
 from controller import Emitter, Receiver, Supervisor  # isort:skip
@@ -168,13 +164,8 @@
 
     def transmit_pulses(self) -> None:
         for station_code, emitter in self._emitters.items():
-<<<<<<< HEAD
             emitter.send(struct.pack("!2sb", str(station_code).encode('ASCII'),
                          int(self.get_claimant(station_code))))
-=======
-            emitter.send(struct.pack("!2sb", station_code.encode('ASCII'),
-                         self._station_statuses[station_code]))
->>>>>>> 1a4c919e
 
     def main(self) -> None:
         self.setup()

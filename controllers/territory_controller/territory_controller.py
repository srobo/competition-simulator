import sys
import enum
import struct
from typing import Dict, Tuple
from pathlib import Path

# Webots specific library
from controller import Emitter, Receiver, Supervisor  # isort:skip

# Root directory of the SR webots simulator (equivalent to the root of the git repo)
REPO_ROOT = Path(__file__).resolve().parent.parent.parent

sys.path.insert(1, str(REPO_ROOT / 'modules'))

from sr.robot.utils import get_robot_device  # isort:skip

# Updating? Update `Arena.wbt` too
ZONE_COLOURS = ((1, 0, 1), (1, 1, 0))

RECEIVE_TICKS = 1

# Updating? Update radio.py too.
BROADCASTS_PER_SECOND = 10


# Updating? Update radio.py too.
class Claimant(enum.IntEnum):
    UNCLAIMED = -1
    ZONE_0 = 0
    ZONE_1 = 1


# Updating? Update radio.py too.
class StationCode(str, enum.Enum):
    PN = 'PN'
    EY = 'EY'
    BE = 'BE'
    PO = 'PO'
    YL = 'YL'
    BG = 'BG'
    TS = 'TS'
    OX = 'OX'
    VB = 'VB'
    SZ = 'SZ'
    SW = 'SW'
    BN = 'BN'
    HV = 'HV'


class TerritoryController:

    _emitters: Dict[StationCode, Emitter]
    _receivers: Dict[StationCode, Receiver]

    def __init__(self) -> None:
        self._robot = Supervisor()
        self._station_statuses: Dict[StationCode, Claimant] = {
            code: Claimant.UNCLAIMED for code in StationCode
        }
        self._claim_starts: Dict[Tuple[StationCode, Claimant], float] = {}

<<<<<<< HEAD
    def get_claimant(
        self,
        station_code: StationCode,
    ) -> Claimant:
        return self._station_statuses[station_code]

    def setup(self) -> None:
        self._emitters = {
            station_code: get_robot_device(self._robot, station_code + "Emitter", Emitter)
            for station_code in StationCode
        }

        self._receivers = {
            station_code: get_robot_device(self._robot, station_code + "Receiver", Receiver)
            for station_code in StationCode
        }
        territory_controller.enable_receivers()
=======
        self._emitters = {station_code: self._robot.getEmitter(station_code + "Emitter")
                          for station_code in StationCode}

        self._receivers = {station_code: self._robot.getReceiver(station_code + "Receiver")
                           for station_code in StationCode}
>>>>>>> 865acdfb

        for receiver in self._receivers.values():
            receiver.enable(RECEIVE_TICKS)

    def get_claimant(self, station_code: StationCode) -> Claimant:
        return self._station_statuses[station_code]

    def _log_territory_claim(
        self,
        station_code: StationCode,
        claimed_by: Claimant,
        claim_time: float,
    ) -> None:
        # TODO add better logging so we can score
        print(f"{station_code} CLAIMED BY {claimed_by} AT {claim_time}s")  # noqa:T001

    def begin_claim(
        self,
        station_code: StationCode,
        claimed_by: Claimant,
        claim_time: float,
    ) -> None:
        self._claim_starts[station_code, claimed_by] = claim_time

    def has_begun_claim_in_time_window(
        self,
        station_code: StationCode,
        claimant: Claimant,
        current_time: float,
    ) -> bool:
        try:
            start_time = self._claim_starts[station_code, claimant]
        except KeyError:
            return False
        time_delta = current_time - start_time
        return 1.8 <= time_delta <= 2.1

    def claim_territory(
        self,
        station_code: StationCode,
        claimed_by: Claimant,
        claim_time: float,
    ) -> None:
        if self.get_claimant(station_code) == claimed_by:
            # This territory is already claimed by this claimant.
            return

        new_colour = ZONE_COLOURS[claimed_by]
        self._robot.getFromDef(station_code).getField("zoneColour").setSFColor(
            list(new_colour),
        )

        self._log_territory_claim(station_code, claimed_by, self._robot.getTime())
        self._station_statuses[station_code] = claimed_by

    def process_packet(
        self,
        station_code: StationCode,
        packet: bytes,
        receive_time: float,
    ) -> None:
        try:
            robot_id, is_conclude = struct.unpack("!BB", packet)
            if is_conclude:
                if self.has_begun_claim_in_time_window(
                    station_code,
                    robot_id,
                    receive_time,
                ):
                    self.claim_territory(
                        station_code,
                        robot_id,
                        receive_time,
                    )
            else:
                self.begin_claim(
                    station_code,
                    robot_id,
                    receive_time,
                )
        except ValueError:
            print(  # noqa:T001
                f"Received malformed packet at {receive_time} on {station_code}: {packet!r}",
            )

    def receive_territory(self, station_code: StationCode, receiver: Receiver) -> None:
        simulation_time = self._robot.getTime()

        while receiver.getQueueLength():
            try:
                data = receiver.getData()
                self.process_packet(station_code, data, simulation_time)
            finally:
                # Always advance to the next packet in queue: if there has been an exception,
                # it is safer to advance to the next.
                receiver.nextPacket()

    def receive_robot_captures(self) -> None:
        for station_code, receiver in self._receivers.items():
            self.receive_territory(station_code, receiver)

    def transmit_pulses(self) -> None:
        for station_code, emitter in self._emitters.items():
            emitter.send(struct.pack("!2sb", station_code.encode('ASCII'),
                         int(self.get_claimant(station_code))))

    def main(self) -> None:
        timestep = self._robot.getBasicTimeStep()
        steps_per_broadcast = (1 / BROADCASTS_PER_SECOND) / (timestep / 1000)
        counter = 0
        while True:
            counter += 1
            self.receive_robot_captures()
            if counter > steps_per_broadcast:
                self.transmit_pulses()
                counter = 0
            self._robot.step(int(timestep))


if __name__ == "__main__":
    territory_controller = TerritoryController()
    territory_controller.main()<|MERGE_RESOLUTION|>--- conflicted
+++ resolved
@@ -59,14 +59,6 @@
         }
         self._claim_starts: Dict[Tuple[StationCode, Claimant], float] = {}
 
-<<<<<<< HEAD
-    def get_claimant(
-        self,
-        station_code: StationCode,
-    ) -> Claimant:
-        return self._station_statuses[station_code]
-
-    def setup(self) -> None:
         self._emitters = {
             station_code: get_robot_device(self._robot, station_code + "Emitter", Emitter)
             for station_code in StationCode
@@ -76,14 +68,6 @@
             station_code: get_robot_device(self._robot, station_code + "Receiver", Receiver)
             for station_code in StationCode
         }
-        territory_controller.enable_receivers()
-=======
-        self._emitters = {station_code: self._robot.getEmitter(station_code + "Emitter")
-                          for station_code in StationCode}
-
-        self._receivers = {station_code: self._robot.getReceiver(station_code + "Receiver")
-                           for station_code in StationCode}
->>>>>>> 865acdfb
 
         for receiver in self._receivers.values():
             receiver.enable(RECEIVE_TICKS)

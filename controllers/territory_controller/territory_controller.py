import sys
import enum
import struct
<<<<<<< HEAD
from typing import Set, cast, Dict, List, Tuple, Union
=======
import logging
from typing import Dict, List, Tuple
>>>>>>> 1e2604f3
from pathlib import Path

# Webots specific library
from controller import Emitter, Receiver, Supervisor

# Root directory of the SR webots simulator (equivalent to the root of the git repo)
REPO_ROOT = Path(__file__).resolve().parent.parent.parent

sys.path.insert(1, str(REPO_ROOT / 'modules'))

import controller_utils  # isort:skip
from sr.robot.utils import get_robot_device  # isort:skip

RECEIVE_TICKS = 1

# Updating? Update radio.py too.
BROADCASTS_PER_SECOND = 10


# Updating? Update radio.py too.
class Claimant(enum.IntEnum):
    UNCLAIMED = -1
    ZONE_0 = 0
    ZONE_1 = 1


# Updating? Update radio.py too.
class StationCode(str, enum.Enum):
    PN = 'PN'
    EY = 'EY'
    BE = 'BE'
    PO = 'PO'
    YL = 'YL'
    BG = 'BG'
    TS = 'TS'
    OX = 'OX'
    VB = 'VB'
    SZ = 'SZ'
    SW = 'SW'
    BN = 'BN'
    HV = 'HV'


class TerritoryRoot(str, enum.Enum):
    z0 = 'z0'
    z1 = 'z1'


# Updating? Update `Arena.wbt` too
ZONE_COLOURS: Dict[Claimant, Tuple[float, float, float]] = {
    Claimant.ZONE_0: (1, 0, 1),
    Claimant.ZONE_1: (1, 1, 0),
    Claimant.UNCLAIMED: (0.34191456, 0.34191436, 0.34191447),
}

TERRITORY_LINKS: Set[Tuple[Union[StationCode, TerritoryRoot], StationCode]] = {
    (StationCode.PN, StationCode.EY),  # PN-EY
    (StationCode.BG, StationCode.OX),  # BG-OX
    (StationCode.OX, StationCode.TS),  # OX-TS
    (StationCode.TS, StationCode.VB),  # TS-VB
    (StationCode.EY, StationCode.BE),  # EY-BE
    (StationCode.VB, StationCode.BE),  # VB-BE
    (StationCode.VB, StationCode.SZ),  # VB-SZ
    (StationCode.BE, StationCode.SZ),  # BE-SZ
    (StationCode.BE, StationCode.PO),  # BE-PO
    (StationCode.SZ, StationCode.SW),  # SZ-SW
    (StationCode.PO, StationCode.YL),  # PO-YL
    (StationCode.SW, StationCode.BN),  # SW-BN
    (StationCode.HV, StationCode.BN),  # HV-BN
    # These links are between territories and the starting zones
    (TerritoryRoot.z0, StationCode.PN),  # z0-PN
    (TerritoryRoot.z0, StationCode.TS),  # z0-TS
    (TerritoryRoot.z0, StationCode.BG),  # z0-BG
    (TerritoryRoot.z1, StationCode.YL),  # z1-YL
    (TerritoryRoot.z1, StationCode.SW),  # z1-SW
    (TerritoryRoot.z1, StationCode.HV),  # z1-HV
}

LINK_COLOURS: Dict[Claimant, Tuple[float, float, float]] = {
    Claimant.ZONE_0: (0.5, 0, 0.5),
    Claimant.ZONE_1: (0.6, 0.6, 0),
    Claimant.UNCLAIMED: (0.25, 0.25, 0.25),
}


class ClaimLog:
    def __init__(self, record_arena_actions: bool) -> None:
        self._record_arena_actions = record_arena_actions

        self._station_statuses: Dict[StationCode, Claimant] = {
            code: Claimant.UNCLAIMED for code in StationCode
        }

        self._log: List[Tuple[StationCode, Claimant, float]] = []
        # Starting with a dirty log ensures the structure is written for every match.
        self._log_is_dirty = True

    def get_claimant(self, station_code: StationCode) -> Claimant:
        return self._station_statuses[station_code]

    def log_territory_claim(
        self,
        station_code: StationCode,
        claimed_by: Claimant,
        claim_time: float,
    ) -> None:
        self._log.append((station_code, claimed_by, claim_time))
        self._log_is_dirty = True
        print(f"{station_code} CLAIMED BY {claimed_by.name} AT {claim_time}s")  # noqa:T001
        self._station_statuses[station_code] = claimed_by

    def record_captures(self) -> None:
        if not self._record_arena_actions:
            return

        if not self._log_is_dirty:
            # Don't write the log if nothing new has happened.
            return

        controller_utils.record_arena_data({'territory_claims': [
            {
                'zone': claimed_by.value,
                'station_code': station_code.value,
                'time': claim_time,
            }
            for station_code, claimed_by, claim_time in self._log
        ]})

        self._log_is_dirty = False

    def is_dirty(self) -> bool:
        return self._log_is_dirty


class TerritoryController:

    _emitters: Dict[StationCode, Emitter]
    _receivers: Dict[StationCode, Receiver]

    def __init__(self, claim_log: ClaimLog) -> None:
        self._claim_log = claim_log
        self._robot = Supervisor()
        self._claim_starts: Dict[Tuple[StationCode, Claimant], float] = {}

        self._emitters = {
            station_code: get_robot_device(self._robot, station_code + "Emitter", Emitter)
            for station_code in StationCode
        }

        self._receivers = {
            station_code: get_robot_device(self._robot, station_code + "Receiver", Receiver)
            for station_code in StationCode
        }

        for receiver in self._receivers.values():
            receiver.enable(RECEIVE_TICKS)

    def begin_claim(
        self,
        station_code: StationCode,
        claimed_by: Claimant,
        claim_time: float,
    ) -> None:
        self._claim_starts[station_code, claimed_by] = claim_time

    def has_begun_claim_in_time_window(
        self,
        station_code: StationCode,
        claimant: Claimant,
        current_time: float,
    ) -> bool:
        try:
            start_time = self._claim_starts[station_code, claimant]
        except KeyError:
            return False
        time_delta = current_time - start_time
        return 1.8 <= time_delta <= 2.1

    def claim_territory(
        self,
        station_code: StationCode,
        claimed_by: Claimant,
        claim_time: float,
    ) -> None:
        if self._claim_log.get_claimant(station_code) == claimed_by:
            # This territory is already claimed by this claimant.
            return

        new_colour = ZONE_COLOURS[claimed_by]
        station = self._robot.getFromDef(station_code)
        if station is None:
            logging.error(
                f"Failed to fetch territory node {station_code}",
            )
        else:
            station.getField("zoneColour").setSFColor(
                list(new_colour),
            )

        self._claim_log.log_territory_claim(station_code, claimed_by, self._robot.getTime())

    def process_packet(
        self,
        station_code: StationCode,
        packet: bytes,
        receive_time: float,
    ) -> None:
        try:
            robot_id, is_conclude = struct.unpack("!BB", packet)  # type: Tuple[int, int]
            claimant = Claimant(robot_id)
            if is_conclude:
                if self.has_begun_claim_in_time_window(
                    station_code,
                    claimant,
                    receive_time,
                ):
                    self.claim_territory(
                        station_code,
                        claimant,
                        receive_time,
                    )
            else:
                self.begin_claim(
                    station_code,
                    claimant,
                    receive_time,
                )
        except ValueError:
            print(  # noqa:T001
                f"Received malformed packet at {receive_time} on {station_code}: {packet!r}",
            )

    def receive_territory(self, station_code: StationCode, receiver: Receiver) -> None:
        simulation_time = self._robot.getTime()

        while receiver.getQueueLength():
            try:
                data = receiver.getData()
                self.process_packet(station_code, data, simulation_time)
            finally:
                # Always advance to the next packet in queue: if there has been an exception,
                # it is safer to advance to the next.
                receiver.nextPacket()

    def update_territory_links(self) -> None:
        for stn_a, stn_b in TERRITORY_LINKS:
            if type(stn_a) == TerritoryRoot:  # strating zone is implicitly owned
                if stn_a == TerritoryRoot.z0:
                    stn_a_claimant = Claimant.ZONE_0
                else:
                    stn_a_claimant = Claimant.ZONE_1
            else:
                stn_a_claimant = self._claim_log.get_claimant(cast(StationCode, stn_a))

            stn_b_claimant = self._claim_log.get_claimant(stn_b)

            # if both ends are owned by the same Claimant
            if stn_a_claimant == stn_b_claimant:
                claimed_by = stn_a_claimant
            else:
                claimed_by = Claimant.UNCLAIMED

            new_colour = LINK_COLOURS[claimed_by]
            self._robot.getFromDef(
                '-'.join((stn_a, stn_b)),
            ).getField("zoneColour").setSFColor(list(new_colour))

    def receive_robot_captures(self) -> None:
        for station_code, receiver in self._receivers.items():
            self.receive_territory(station_code, receiver)

        if self._claim_log.is_dirty():
            self.update_territory_links()

        self._claim_log.record_captures()

    def transmit_pulses(self) -> None:
        for station_code, emitter in self._emitters.items():
            emitter.send(struct.pack("!2sb", station_code.encode('ASCII'),
                         int(self._claim_log.get_claimant(station_code))))

    def main(self) -> None:
        timestep = self._robot.getBasicTimeStep()
        steps_per_broadcast = (1 / BROADCASTS_PER_SECOND) / (timestep / 1000)
        counter = 0
        while True:
            counter += 1
            self.receive_robot_captures()
            if counter > steps_per_broadcast:
                self.transmit_pulses()
                counter = 0
            self._robot.step(int(timestep))


if __name__ == "__main__":
    claim_log = ClaimLog(record_arena_actions=(
        controller_utils.get_match_file().exists() and
        controller_utils.get_robot_mode() == 'comp'
    ))
    territory_controller = TerritoryController(claim_log)
    territory_controller.main()<|MERGE_RESOLUTION|>--- conflicted
+++ resolved
@@ -1,12 +1,8 @@
 import sys
 import enum
 import struct
-<<<<<<< HEAD
+import logging
 from typing import Set, cast, Dict, List, Tuple, Union
-=======
-import logging
-from typing import Dict, List, Tuple
->>>>>>> 1e2604f3
 from pathlib import Path
 
 # Webots specific library

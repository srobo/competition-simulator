--- conflicted
+++ resolved
@@ -1,29 +1,19 @@
 import sys
 import enum
 import struct
-<<<<<<< HEAD
 from typing import Dict, List, Tuple
-=======
-from typing import Dict, Tuple
->>>>>>> 3bdbee86
 from pathlib import Path
 
 # Webots specific library
 from controller import Emitter, Receiver, Supervisor
 
-<<<<<<< HEAD
-=======
 # Root directory of the SR webots simulator (equivalent to the root of the git repo)
->>>>>>> 3bdbee86
 REPO_ROOT = Path(__file__).resolve().parent.parent.parent
 
 sys.path.insert(1, str(REPO_ROOT / 'modules'))
 
-<<<<<<< HEAD
 import controller_utils  # isort:skip
-=======
 from sr.robot.utils import get_robot_device  # isort:skip
->>>>>>> 3bdbee86
 
 RECEIVE_TICKS = 1
 
@@ -57,12 +47,6 @@
 
 # Updating? Update `Arena.wbt` too
 ZONE_COLOURS = ((1, 0, 1), (1, 1, 0))
-<<<<<<< HEAD
-=======
-
-
-class TerritoryController:
->>>>>>> 3bdbee86
 
 
 class ClaimLog:
@@ -72,25 +56,8 @@
         self._station_statuses: Dict[StationCode, Claimant] = {
             code: Claimant.UNCLAIMED for code in StationCode
         }
-<<<<<<< HEAD
 
         self._log: List[Tuple[StationCode, Claimant, float]] = []
-=======
-        self._claim_starts: Dict[Tuple[StationCode, Claimant], float] = {}
-
-        self._emitters = {
-            station_code: get_robot_device(self._robot, station_code + "Emitter", Emitter)
-            for station_code in StationCode
-        }
-
-        self._receivers = {
-            station_code: get_robot_device(self._robot, station_code + "Receiver", Receiver)
-            for station_code in StationCode
-        }
-
-        for receiver in self._receivers.values():
-            receiver.enable(RECEIVE_TICKS)
->>>>>>> 3bdbee86
 
     def get_claimant(self, station_code: StationCode) -> Claimant:
         return self._station_statuses[station_code]
@@ -129,11 +96,15 @@
         self._robot = Supervisor()
         self._claim_starts: Dict[Tuple[StationCode, Claimant], float] = {}
 
-        self._emitters = {station_code: self._robot.getEmitter(station_code + "Emitter")
-                          for station_code in StationCode}
-
-        self._receivers = {station_code: self._robot.getReceiver(station_code + "Receiver")
-                           for station_code in StationCode}
+        self._emitters = {
+            station_code: get_robot_device(self._robot, station_code + "Emitter", Emitter)
+            for station_code in StationCode
+        }
+
+        self._receivers = {
+            station_code: get_robot_device(self._robot, station_code + "Receiver", Receiver)
+            for station_code in StationCode
+        }
 
         for receiver in self._receivers.values():
             receiver.enable(RECEIVE_TICKS)

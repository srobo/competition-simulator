--- conflicted
+++ resolved
@@ -3,27 +3,8 @@
 
 R = Robot()
 
-<<<<<<< HEAD
-while True:
-    print("Dist L:", R.ruggeduinos[0].analogue_read(0))
-    print("Dist R:", R.ruggeduinos[0].analogue_read(1))
-    print("I see {} things".format(len(R.see())))
-    #R.motors[0].m0.power = 90
-    #R.motors[0].m1.power = 90
-    R.motors[1].m0.power = 1
-    time.sleep(2)
-    #R.motors[0].m0.power = 40
-    #R.motors[0].m1.power = -40
-    R.motors[1].m0.power = -10
-    time.sleep(2)
-    #R.motors[0].m0.power = -80
-    #R.motors[0].m1.power = -80
-    R.motors[1].m0.power = 0
-    time.sleep(2)
-    #R.motors[0].m0.power = 0
-    #R.motors[0].m1.power = 0
-    #time.sleep(0.5)
-=======
+print("I see {} things".format(len(R.see())))
+
 # motor board 0, channel 0 to half power forward
 R.motors[0].m0.power = 50
 
@@ -64,5 +45,4 @@
 R.motors[0].m0.power = 0
 
 # motor board 0, channel 1 to stopped
-R.motors[0].m1.power = 0
->>>>>>> f755efdc
+R.motors[0].m1.power = 0
--- conflicted
+++ resolved
@@ -149,11 +149,7 @@
         # this is always printed somewhere.
         print_simulation_version()
 
-<<<<<<< HEAD
-    print(f"Using {robot_file} for Zone {robot_zone} {robot_type}")
-=======
-    print("Using {} for Zone {} {}".format(robot_file, robot_zone, robot_type.value))
->>>>>>> 9d3bd54a
+    print(f"Using {robot_file} for Zone {robot_zone} {robot_type.value}")
 
     # Pass through the various data our library needs
     os.environ['SR_ROBOT_ZONE'] = str(robot_zone)

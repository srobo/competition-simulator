--- conflicted
+++ resolved
@@ -17,21 +17,17 @@
         self._initialised = False
         self._quiet = quiet
 
-        self.webot = WebotsRobot()
+        self.__webot = WebotsRobot()
 
         self.mode = environ.get("SR_ROBOT_MODE", "dev")
         self.zone = int(environ.get("SR_ROBOT_ZONE", 0))
         self.arena = "A"
 
-<<<<<<< HEAD
-        self.__webot = WebotsRobot()
-=======
         # Lock used to guard access to Webot's time stepping machinery, allowing
         # us to safely advance simulation time from *either* the competitor's
         # code (in the form of our `sleep` method) or from our background
         # thread, but not both.
         self._step_lock = Lock()
->>>>>>> 582e000f
 
         if init:
             self.init()
@@ -45,19 +41,10 @@
         return cls()
 
     def init(self):
-        self.__webots_init()
+        self.webots_init()
         self._init_devs()
         self._initialised = True
 
-<<<<<<< HEAD
-    def __webots_init(self):
-        t = Thread(target=self.__webot_run_robot)
-        t.start()
-        time.sleep(TIME_STEP / 1000)
-
-    def __webot_run_robot(self):
-        while not self.__webot.step(TIME_STEP):
-=======
     def display_info(self):
         print("Robot Initialized. Zone: {zone}. Mode: {mode}.".format(
             zone=self.zone,
@@ -90,12 +77,11 @@
             # `synchronization` is left at its default value of `TRUE`). In
             # that mode, Webots returns -1 from step to indicate that the
             # simulation is terminating, or 0 otherwise.
-            result = self.webot.step(duration_ms)
+            result = self.__webot.step(duration_ms)
             return result != -1
 
     def webot_run_robot(self):
         while self.webots_step_and_should_continue(TIME_STEP):
->>>>>>> 582e000f
             pass
 
     def wait_start(self):
@@ -131,18 +117,14 @@
         self.ruggeduinos = ruggeduino.init_ruggeduino_array(self.__webot)
 
     def _init_camera(self):
-<<<<<<< HEAD
         self.camera = camera.Camera(self.__webot)
-        self.see = self.camera.see
-=======
-        self.camera = camera.Camera(self.webot)
         self.see = self.camera.see
 
     def time(self) -> float:
         """
         Roughly equivalent to `time.time` but for simulation time.
         """
-        return self.webot.getTime()
+        return self.__webot.getTime()
 
     def sleep(self, secs: float) -> None:
         """
@@ -156,5 +138,4 @@
         # We're in the main thread here, so we don't really need to do any
         # cleanup if Webots tells us the simulation is terminating. When webots
         # kills the process all the proper tidyup will happen anyway.
-        self.webots_step_and_should_continue(duration_ms)
->>>>>>> 582e000f
+        self.webots_step_and_should_continue(duration_ms)
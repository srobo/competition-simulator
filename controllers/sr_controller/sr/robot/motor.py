--- conflicted
+++ resolved
@@ -12,11 +12,6 @@
 MOTOR_NAMES['left finger motor'] = LINEAR
 MOTOR_NAMES['right finger motor'] = LINEAR
 
-<<<<<<< HEAD
-RANDOM_RANGE = 5 # The maximum randomness which can be added in either direction
-
-=======
->>>>>>> 92287dc4
 def get_motor_id(board, channel):
     return list(MOTOR_NAMES.keys())[(board*2)+channel]
 

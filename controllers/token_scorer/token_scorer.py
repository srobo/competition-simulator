import sys
import struct
from math import cos, sin, sqrt, atan2
from typing import cast, Dict, List, Tuple, NamedTuple
from pathlib import Path

# Webots specific library
from controller import LED, Robot, Receiver, Supervisor

# Root directory of the SR webots simulator (equivalent to the root of the git repo)
REPO_ROOT = Path(__file__).resolve().parent.parent.parent

sys.path.insert(1, str(REPO_ROOT / 'modules'))

from sr.robot.utils import get_robot_device  # isort:skip
from shared_utils import Owner, TOKENS, TargetInfo, TargetType  # isort:skip
import controller_utils  # isort:skip

SCORE_UPDATES_PER_SECOND = 10

FLOOR_TOKEN_VALUE = 1
PLATFORM_EXTRA_TOKEN_VALUE = 1


class Point(NamedTuple):
    # We are only tracking tokens on a 2D plane, with Y as north
    x: float
    y: float


SHIP_SCORING_ZONE = (Point(-0.75, 0.5), Point(0.75, -3))
ZONE_0_STACK_SCORING_ZONE = (Point(-0.75, 0.5), Point(0.75, -0.5))
ZONE_1_STACK_SCORING_ZONE = (Point(-0.75, -2), Point(0.75, -3))


class ClaimLogEntry(NamedTuple):
    token_code: TargetInfo
    token_value: int
    claim_time: float


class ClaimLog:
    def __init__(self, record_arena_actions: bool) -> None:
        self._record_arena_actions = record_arena_actions

        self._log: List[ClaimLogEntry] = []
        # Starting with a dirty log ensures the structure is written for every match.
        self._log_is_dirty = True

    def _record_log_entry(self, entry: ClaimLogEntry) -> None:
        self._log.append(entry)
        self._log_is_dirty = True

    def log_token_value_change(
        self,
        token_code: TargetInfo,
        token_value: int,
        claim_time: float,
    ) -> None:
        self._record_log_entry(ClaimLogEntry(token_code, token_value, claim_time))
        print(  # noqa:T001
            f"{token_code} NOW WORTH {token_value} TO {token_code.owner.name} "
            f"AT {claim_time}s",
        )

    def record_captures(self) -> None:
        if not self._record_arena_actions:
            self._log_is_dirty = False  # Stop links and displays being updated every timestep
            return

        if not self._log_is_dirty:
            # Don't write the log if nothing new has happened.
            return

        controller_utils.record_arena_data({'token_claims': [
            {
                'zone': claim.token_code.owner.value,
                'token_index': claim.token_code.id,
                'token_value': claim.token_value,
                'time': claim.claim_time,
            }
            for claim in self._log
        ]})

        self._log_is_dirty = False

    def is_dirty(self) -> bool:
        return self._log_is_dirty


def order_zone_points(zone: Tuple[Point, Point]) -> Tuple[Point, Point]:
    'Sort points so the first point has the lower x and y coordinates'
    return (
        Point(min(zone[0].x, zone[1].x), min(zone[0].y, zone[1].y)),
        Point(max(zone[0].x, zone[1].x), max(zone[0].y, zone[1].y)),
    )


class SevenSeg:
    """
    A driver to display a decimal digit on 7 LEDs

    ┌─0─┐
    5   1
    ├─6─┤
    4   2
    └─3─┘
    """
    lut = [
        (True, True, True, True, True, True, False),  # 0
        (False, True, True, False, False, False, False),  # 1
        (True, True, False, True, True, False, True),  # 2
        (True, True, True, True, False, False, True),  # 3
        (False, True, True, False, False, True, True),  # 4
        (True, False, True, True, False, True, True),  # 5
        (True, False, True, True, True, True, True),  # 6
        (True, True, True, False, False, False, False),  # 7
        (True, True, True, True, True, True, True),  # 8
        (True, True, True, True, False, True, True),  # 9
    ]

    def __init__(self, webot: Robot, led_basename: str):
        self._leds = [
            get_robot_device(webot, f'{led_basename} {led}', LED)
            for led in range(7)
        ]

    def set_value(self, value: int) -> None:
        if value < 0 or value > 9:
            raise ValueError(f"{value} cannot be represented on a seven segment digit")
        for i in range(7):
            self._leds[i].set(self.lut[value][i])


class TokenScorer:
    def __init__(
        self,
        claim_log: ClaimLog,
        ship_zone: Tuple[Point, Point],
        zone_0_stack: Tuple[Point, Point],
        zone_1_stack: Tuple[Point, Point],
    ) -> None:
        self._claim_log = claim_log
        self._robot = Supervisor()
        self.ship_zone = order_zone_points(ship_zone)
        self.stack_zones = [order_zone_points(zone_0_stack), order_zone_points(zone_1_stack)]

<<<<<<< HEAD
        self.score_displays = {
            Owner.ZONE_0: (
                SevenSeg(self._robot, 'Score 0 low'),
                SevenSeg(self._robot, 'Score 0 high'),
            ),
            Owner.ZONE_1: (
                SevenSeg(self._robot, 'Score 1 low'),
                SevenSeg(self._robot, 'Score 1 high'),
            ),
        }

        self._token_statuses: Dict[Token, int] = {
=======
        self._token_statuses: Dict[TargetInfo, int] = {
>>>>>>> 55a015c1
            code: 0 for code in TOKENS
        }

        self._scoring_receivers: Dict[Receiver, Point] = {
            get_robot_device(self._robot, 'token scorer', Receiver): Point(0, -1.25),
        }

        timestep = int(self._robot.getBasicTimeStep())
        for receiver in self._scoring_receivers.keys():
            receiver.enable(timestep)

    def token_in_zone(self, token_location: Point, zone: Tuple[Point, Point]) -> bool:
        # zone[0] < zone[1]
        if token_location.x < zone[0].x or zone[1].x < token_location.x:
            # token is outside the zone in the x-direction
            return False
        if token_location.y < zone[0].y or zone[1].y < token_location.y:
            # token is outside the zone in the x-direction
            return False

        return True

    def get_token_value(
        self,
        owner: Owner,
        location: Point,
    ) -> int:
        value = 0

        if self.token_in_zone(location, self.ship_zone):
            value = FLOOR_TOKEN_VALUE

        if self.token_in_zone(location, self.stack_zones[owner]):
            value += PLATFORM_EXTRA_TOKEN_VALUE

        return value

    def get_token_location(
        self,
        token_vector: Tuple[float, float, float],
        signal_strength: float,
        receiver_location: Point,
    ) -> Point:
        token_distance = 1 / sqrt(signal_strength)
        # bearing from north
        token_bearing = atan2(token_vector[2], token_vector[0])

        # calculate the ratio between direct distance and distance in a 2D plane
        height_offset_multiplier = cos(atan2(
            token_vector[1],
            sqrt(token_vector[2] ** 2 + token_vector[0] ** 2),
        ))

        position = (
            token_distance * sin(token_bearing) * height_offset_multiplier,
            token_distance * cos(token_bearing) * height_offset_multiplier,
        )
        # map to a 2D plane with Y pointing north
        return Point(position[0] + receiver_location[0], position[1] + receiver_location[1])

    def process_detected_token(
        self,
        data: bytes,
        token_vector: Tuple[float, float, float],
        signal_strength: float,
        receiver_location: Point,
    ) -> TargetInfo:
        token_type, token_code, owner = struct.unpack("!bBb", data)
        token = TargetInfo(TargetType(token_type), Owner(owner), token_code)

        position = self.get_token_location(
            token_vector,
            signal_strength,
            receiver_location,
        )

        token_value = self.get_token_value(owner, position)

        if token_value != self._token_statuses[token]:
            # token has moved between scoring zones
            self._claim_log.log_token_value_change(
                token,
                token_value,
                self._robot.getTime(),
            )
            self._token_statuses[token] = token_value

        return token

    def process_token_locations(self) -> None:
        observed_tokens: List[TargetInfo] = []

        for receiver, receiver_location in self._scoring_receivers.items():
            while receiver.getQueueLength():
                try:
                    data = receiver.getData()
                    vector = receiver.getEmitterDirection()
                    signal_strength = receiver.getSignalStrength()
                    observed_tokens.append(
                        self.process_detected_token(
                            data,
                            cast(Tuple[float, float, float], vector),
                            signal_strength,
                            receiver_location,
                        ),
                    )
                finally:
                    # Always advance to the next packet in queue:
                    # if there has been an exception, it is safer to advance to the next.
                    receiver.nextPacket()

        # remove score from tokens that are outside the scorable zone
        for token in TOKENS:
            if token in observed_tokens:
                continue

            if self._token_statuses[token] == 0:
                continue

            self._claim_log.log_token_value_change(
                token,
                0,
                self._robot.getTime(),
            )
            self._token_statuses[token] = 0

    def get_scores(self) -> Dict[Owner, int]:
        """
        Get the current scores.

        The returned dict will always include all the claimants as keys.
        """
        zone_scores: Dict[Owner, int] = {}

        for zone in Owner:
            zone_scores[zone] = sum(
                value
                for token, value in self._token_statuses.items()
                if token.owner == zone
            )

        return zone_scores

    def update_displayed_scores(self) -> None:
        scores = self.get_scores()

        for zone, score in scores.items():
            display = self.score_displays[zone]

            score_digits = (score % 10, int(score / 10))

            display[0].set_value(score_digits[0])
            display[1].set_value(score_digits[1])

    def main(self) -> None:
        token_scan_step = 1000 / SCORE_UPDATES_PER_SECOND
        while True:
            self.process_token_locations()
            if self._claim_log.is_dirty():
                self.update_displayed_scores()

            self._claim_log.record_captures()
            self._robot.step(int(token_scan_step))


if __name__ == "__main__":
    claim_log = ClaimLog(record_arena_actions=(
        controller_utils.get_match_file().exists() and
        controller_utils.get_robot_mode() == 'comp'
    ))
    token_scorer = TokenScorer(
        claim_log,
        SHIP_SCORING_ZONE,
        ZONE_0_STACK_SCORING_ZONE,
        ZONE_1_STACK_SCORING_ZONE,
    )
    token_scorer.main()<|MERGE_RESOLUTION|>--- conflicted
+++ resolved
@@ -145,7 +145,6 @@
         self.ship_zone = order_zone_points(ship_zone)
         self.stack_zones = [order_zone_points(zone_0_stack), order_zone_points(zone_1_stack)]
 
-<<<<<<< HEAD
         self.score_displays = {
             Owner.ZONE_0: (
                 SevenSeg(self._robot, 'Score 0 low'),
@@ -157,10 +156,7 @@
             ),
         }
 
-        self._token_statuses: Dict[Token, int] = {
-=======
         self._token_statuses: Dict[TargetInfo, int] = {
->>>>>>> 55a015c1
             code: 0 for code in TOKENS
         }
 

--- conflicted
+++ resolved
@@ -7,13 +7,6 @@
 from typing import Iterator, TYPE_CHECKING
 from pathlib import Path
 
-<<<<<<< HEAD
-# Note: implicit dependency here on `setuptools`. For the moment is likely
-# enough to have already been installed as part of the base Python install,
-# however that may change in time.
-import pkg_resources
-=======
->>>>>>> 9de4ca28
 # Webots specific library
 from controller import Node, Supervisor
 

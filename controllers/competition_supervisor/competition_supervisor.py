--- conflicted
+++ resolved
@@ -18,30 +18,30 @@
 GAME_DURATION_SECONDS = 150
 
 
-def recording_path() -> Path:
+def get_recording_path() -> Path:
     now = datetime.datetime.now()
 
     date = now.date().isoformat()
-<<<<<<< HEAD
-    # Windows doesn't like colons in filenames
-    name = now.isoformat().replace(':', '-')
-    return Path(date) / name / '{}'.format(name)
-=======
 
     name = sr_controller.get_filename_safe_identifier()  # type: str
 
-    return Path(date) / name / '{}.html'.format(name)
->>>>>>> 0dee704b
+    return Path(date) / name
 
 
 @contextlib.contextmanager
 def record_animation(supervisor: Supervisor, file_path: Path) -> Iterator[None]:
     file_path.parent.mkdir(parents=True, exist_ok=True)
-    print("Saving animation to {}.html".format(file_path))
-    print("Saving video to {}.mp4".format(file_path))
-    supervisor.animationStartRecording(str(file_path) + '.html')
+    print("Saving animation to {}".format(file_path))
+    supervisor.animationStartRecording(str(file_path))
+    yield
+    supervisor.animationStopRecording()
+
+@contextlib.contextmanager
+def record_video(supervisor: Supervisor, file_path: Path) -> Iterator[None]:
+    file_path.parent.mkdir(parents=True, exist_ok=True)
+    print("Saving video to {}".format(file_path))
     supervisor.movieStartRecording(
-        str(file_path) + '.mp4',
+        str(file_path),
         width=1920,
         height=1080,
         quality=100,
@@ -49,7 +49,6 @@
         acceleration=1,
         caption=False)
     yield
-    supervisor.animationStopRecording()
     supervisor.movieStopRecording()
 
 
@@ -83,6 +82,7 @@
 
 def prepare(supervisor: Supervisor) -> None:
     supervisor.simulationSetMode(Supervisor.SIMULATION_MODE_PAUSE)
+    supervisor.simulationReset()
 
 
 def remove_unused_robots(supervisor: Supervisor) -> None:
@@ -134,8 +134,11 @@
 
     remove_unused_robots(supervisor)
 
-    with record_animation(supervisor, REPO_ROOT / 'recordings' / recording_path()):
-        run_match(supervisor)
+    recording_path = get_recording_path()
+
+    with record_animation(supervisor, REPO_ROOT / 'recordings' / '{}.html'.format(recording_path)):
+        with record_video(supervisor, REPO_ROOT / 'recordings' / '{}.mp4'.format(recording_path)):
+            run_match(supervisor)
 
 
 if __name__ == '__main__':

--- conflicted
+++ resolved
@@ -1,7 +1,4 @@
 .idea
 *.pyc
-<<<<<<< HEAD
 .*.wbproj
-=======
-.vscode
->>>>>>> bc9f97cc
+.vscode
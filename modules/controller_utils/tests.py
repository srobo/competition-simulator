--- conflicted
+++ resolved
@@ -1,5 +1,5 @@
 import io
-<<<<<<< HEAD
+import sys
 import json
 import random
 import string
@@ -13,6 +13,7 @@
 from . import (
     NUM_ZONES,
     SimpleTee,
+    tee_streams,
     read_match_data,
     record_arena_data,
     record_match_data,
@@ -28,16 +29,6 @@
     with tempfile.NamedTemporaryFile(suffix='.json', mode='r+t') as f:
         with mock.patch('controller_utils.MATCH_FILE', new=Path(f.name)):
             yield f
-=======
-import sys
-import tempfile
-import unittest
-import contextlib
-from pathlib import Path
-from unittest import mock
-
-from . import SimpleTee, tee_streams
->>>>>>> 96233423
 
 
 class TestSimpleTee(unittest.TestCase):
@@ -106,7 +97,40 @@
             "Stream has wrong content after adding content containing newlines",
         )
 
-<<<<<<< HEAD
+    def test_tee_streams(self) -> None:
+        # 'tee_streams' is designed to be used as part of one-shot processes, so
+        # it does some otherwise slightly unusual things. As a result we need to
+        # also do some slightly odd things to test it.
+        with tempfile.NamedTemporaryFile(mode='w+t') as f:
+            with contextlib.redirect_stdout(io.StringIO()) as new_stdout:
+                with contextlib.redirect_stderr(io.StringIO()) as new_stderr:
+                    # Fake the opening of the log file to avoid a leaked file
+                    # reference (and associated warning).
+                    with mock.patch('pathlib.Path.open', return_value=f):
+                        tee_streams(Path(f.name), prefix='prefix:')
+
+                    print('To Stdout')  # noqa:T001
+                    print('To Stderr', file=sys.stderr)  # noqa:T001
+
+            self.assertEqual(
+                'prefix:To Stdout\n',
+                new_stdout.getvalue(),
+                "Should have still sent the output to the 'real' stdout",
+            )
+
+            self.assertEqual(
+                'prefix:To Stderr\n',
+                new_stderr.getvalue(),
+                "Should have still sent the output to the 'real' stderr",
+            )
+
+            f.seek(0)
+            self.assertEqual(
+                'prefix:To Stdout\nprefix:To Stderr\n',
+                f.read(),
+                "Should have sent all to the log file",
+            )
+
 
 class TestMatchDataIO(unittest.TestCase):
     def fake_match_data(self) -> Tuple[int, List[Optional[str]]]:
@@ -154,39 +178,4 @@
             (number, teams),
             read_data,
             "Should not have modified match data already present in file",
-        )
-=======
-    def test_tee_streams(self) -> None:
-        # 'tee_streams' is designed to be used as part of one-shot processes, so
-        # it does some otherwise slightly unusual things. As a result we need to
-        # also do some slightly odd things to test it.
-        with tempfile.NamedTemporaryFile(mode='w+t') as f:
-            with contextlib.redirect_stdout(io.StringIO()) as new_stdout:
-                with contextlib.redirect_stderr(io.StringIO()) as new_stderr:
-                    # Fake the opening of the log file to avoid a leaked file
-                    # reference (and associated warning).
-                    with mock.patch('pathlib.Path.open', return_value=f):
-                        tee_streams(Path(f.name), prefix='prefix:')
-
-                    print('To Stdout')  # noqa:T001
-                    print('To Stderr', file=sys.stderr)  # noqa:T001
-
-            self.assertEqual(
-                'prefix:To Stdout\n',
-                new_stdout.getvalue(),
-                "Should have still sent the output to the 'real' stdout",
-            )
-
-            self.assertEqual(
-                'prefix:To Stderr\n',
-                new_stderr.getvalue(),
-                "Should have still sent the output to the 'real' stderr",
-            )
-
-            f.seek(0)
-            self.assertEqual(
-                'prefix:To Stdout\nprefix:To Stderr\n',
-                f.read(),
-                "Should have sent all to the log file",
-            )
->>>>>>> 96233423
+        )
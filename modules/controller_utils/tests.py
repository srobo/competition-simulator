import io
import sys
import json
import random
import string
import tempfile
import unittest
import contextlib
from typing import IO, Iterator
from pathlib import Path
from unittest import mock

from . import (
    MatchData,
    NUM_ZONES,
    REPO_ROOT,
    SimpleTee,
<<<<<<< HEAD
    Resolution,
=======
    tee_streams,
>>>>>>> e27844e8
    read_match_data,
    RecordingConfig,
    record_arena_data,
    record_match_data,
)


def fake_tla() -> str:
    return ''.join(random.choices(string.ascii_uppercase, k=3))


@contextlib.contextmanager
def mock_match_file() -> Iterator[IO[str]]:
    with tempfile.NamedTemporaryFile(suffix='.json', mode='r+t') as f:
        with mock.patch('controller_utils.MATCH_FILE', new=Path(f.name)):
            yield f


class TestRepoRoot(unittest.TestCase):
    def test_repo_root_contains_git_dir(self) -> None:
        # A really simple test case to catch silly errors we've hit multiple
        # times where moving the file which computes REPO_ROOT is not paired
        # with an update to it. We therefore use a separate mechanism to
        # validate that our computation is correct -- that the directory
        # contains a `.git` directory.
        git_dir = REPO_ROOT / '.git'
        self.assertTrue(git_dir.exists(), f"{git_dir} should exist")
        self.assertTrue(git_dir.is_dir(), f"{git_dir} should be a directory")


class TestSimpleTee(unittest.TestCase):
    def test_passes_content_through(self) -> None:
        out1 = io.StringIO()
        out2 = io.StringIO()

        tee = SimpleTee(out1, out2)
        tee.write("Bees\n")
        tee.write("Jam\n")
        tee.write("Spam")

        self.assertEqual(
            "Bees\nJam\nSpam",
            out1.getvalue(),
            "First stream has wrong content",
        )

        self.assertEqual(
            "Bees\nJam\nSpam",
            out2.getvalue(),
            "Second stream has wrong content",
        )

    def test_prefix_on_newline(self) -> None:
        out = io.StringIO()

        tee = SimpleTee(out, prefix='@')

        tee.write("Bees\n")
        self.assertEqual(
            "@Bees\n",
            out.getvalue(),
            "Stream has wrong content after first line",
        )

        tee.write("Foo")

        self.assertEqual(
            "@Bees\n@Foo",
            out.getvalue(),
            "Stream has wrong content after starting second line",
        )

        tee.write("\n")

        self.assertEqual(
            "@Bees\n@Foo\n",
            out.getvalue(),
            "Stream has wrong content after completing second line",
        )

        tee.write("\nABC")

        self.assertEqual(
            "@Bees\n@Foo\n@\n@ABC",
            out.getvalue(),
            r"Stream has wrong content after content with leading '\n'",
        )

        tee.write("Three\nFour\n")

        self.assertEqual(
            "@Bees\n@Foo\n@\n@ABCThree\n@Four\n",
            out.getvalue(),
            "Stream has wrong content after adding content containing newlines",
        )

    def test_tee_streams(self) -> None:
        # 'tee_streams' is designed to be used as part of one-shot processes, so
        # it does some otherwise slightly unusual things. As a result we need to
        # also do some slightly odd things to test it.
        with tempfile.NamedTemporaryFile(mode='w+t') as f:
            with contextlib.redirect_stdout(io.StringIO()) as new_stdout:
                with contextlib.redirect_stderr(io.StringIO()) as new_stderr:
                    # Fake the opening of the log file to avoid a leaked file
                    # reference (and associated warning).
                    with mock.patch('pathlib.Path.open', return_value=f):
                        tee_streams(Path(f.name), prefix='prefix:')

                    print('To Stdout')  # noqa:T001
                    print('To Stderr', file=sys.stderr)  # noqa:T001

            self.assertEqual(
                'prefix:To Stdout\n',
                new_stdout.getvalue(),
                "Should have still sent the output to the 'real' stdout",
            )

            self.assertEqual(
                'prefix:To Stderr\n',
                new_stderr.getvalue(),
                "Should have still sent the output to the 'real' stderr",
            )

            f.seek(0)
            self.assertEqual(
                'prefix:To Stdout\nprefix:To Stderr\n',
                f.read(),
                "Should have sent all to the log file",
            )


class TestMatchDataIO(unittest.TestCase):
    def fake_match_data(self) -> MatchData:
        number = 42
        teams = [None, *(fake_tla() for _ in range(NUM_ZONES - 1))]
        random.shuffle(teams)

        recording_config = RecordingConfig(
            Resolution(random.randint(0, 1920), random.randint(0, 1080)),
            quality=random.randint(0, 100),
        )

        return MatchData(
            number,
            teams,
            duration=180,
            recording_config=recording_config,
        )

    def setUp(self) -> None:
        super().setUp()
        ctx = mock_match_file()
        self.match_file = ctx.__enter__()
        self.addCleanup(lambda: ctx.__exit__(None, None, None))

    def test_round_trip(self) -> None:
        match_data = self.fake_match_data()

        record_match_data(match_data)
        read_data = read_match_data()

        self.assertEqual(
            match_data,
            read_data,
            "Wrong data read back out",
        )

    def test_no_recording_config(self) -> None:
        match_data = self.fake_match_data()
        match_data_dict = match_data._asdict()
        match_data_dict['recording_config'] = None
        match_data = MatchData(**match_data_dict)

        record_match_data(match_data)
        read_data = read_match_data()

        self.assertEqual(
            match_data,
            read_data,
            "Wrong data read back out",
        )

<<<<<<< HEAD
    def test_record_arena_data(self, match_file: IO[str]) -> None:
        match_data = self.fake_match_data()
=======
    def test_record_arena_data(self) -> None:
        number, teams = self.fake_match_data()
>>>>>>> e27844e8

        record_match_data(match_data)

        record_arena_data({'foop': ['spam']})

        raw_data = json.load(self.match_file)
        self.assertEqual(
            {'foop': ['spam']},
            raw_data['arena_zones']['other'],
            "Wrong data read back out",
        )

        read_data = read_match_data()

        self.assertEqual(
            match_data,
            read_data,
            "Should not have modified match data already present in file",
        )<|MERGE_RESOLUTION|>--- conflicted
+++ resolved
@@ -15,11 +15,8 @@
     NUM_ZONES,
     REPO_ROOT,
     SimpleTee,
-<<<<<<< HEAD
     Resolution,
-=======
     tee_streams,
->>>>>>> e27844e8
     read_match_data,
     RecordingConfig,
     record_arena_data,
@@ -202,13 +199,8 @@
             "Wrong data read back out",
         )
 
-<<<<<<< HEAD
-    def test_record_arena_data(self, match_file: IO[str]) -> None:
+    def test_record_arena_data(self) -> None:
         match_data = self.fake_match_data()
-=======
-    def test_record_arena_data(self) -> None:
-        number, teams = self.fake_match_data()
->>>>>>> e27844e8
 
         record_match_data(match_data)
 

--- conflicted
+++ resolved
@@ -10,9 +10,9 @@
 from pathlib import Path
 from unittest import mock
 
-<<<<<<< HEAD
 from . import (
     NUM_ZONES,
+    REPO_ROOT,
     SimpleTee,
     tee_streams,
     read_match_data,
@@ -30,8 +30,6 @@
     with tempfile.NamedTemporaryFile(suffix='.json', mode='r+t') as f:
         with mock.patch('controller_utils.MATCH_FILE', new=Path(f.name)):
             yield f
-=======
-from . import REPO_ROOT, SimpleTee, tee_streams
 
 
 class TestRepoRoot(unittest.TestCase):
@@ -44,7 +42,6 @@
         git_dir = REPO_ROOT / '.git'
         self.assertTrue(git_dir.exists(), f"{git_dir} should exist")
         self.assertTrue(git_dir.is_dir(), f"{git_dir} should be a directory")
->>>>>>> 3bdbee86
 
 
 class TestSimpleTee(unittest.TestCase):

import logging

from controller import Robot
from sr.robot.utils import map_to_range
from sr.robot.randomizer import add_jitter
from sr.robot.output_frequency_limiter import OutputFrequencyLimiter

LOGGER = logging.getLogger(__name__)


class DistanceSensor:
    """
    A standard Webots distance sensor. Unfortunately there is a 30cm range limit within Webots.
    We convert the distance to metres.
    """

    LOWER_BOUND = 0
    UPPER_BOUND = 0.3

    def __init__(self, webot: Robot, sensor_name: str) -> None:
        self.webot_sensor = webot.getDistanceSensor(sensor_name)
        self.webot_sensor.enable(int(webot.getBasicTimeStep()))

    def __get_scaled_distance(self) -> float:
        return map_to_range(
            self.webot_sensor.getMinValue(),
            self.webot_sensor.getMaxValue(),
            DistanceSensor.LOWER_BOUND,
            DistanceSensor.UPPER_BOUND,
            self.webot_sensor.getValue(),
        )

    def read_value(self) -> float:
        """
        Returns the distance measured by the sensor, in metres.
        """
        return add_jitter(
            self.__get_scaled_distance(),
            DistanceSensor.LOWER_BOUND,
            DistanceSensor.UPPER_BOUND,
        )


class Microswitch:
    """
    A standard Webots touch sensor.
    """

    def __init__(self, webot: Robot, sensor_name: str) -> None:
        self.webot_sensor = webot.getTouchSensor(sensor_name)
        self.webot_sensor.enable(int(webot.getBasicTimeStep()))

    def read_value(self) -> bool:
        """
        Returns whether or not the touch sensor is in contact with something.
        """
        return self.webot_sensor.getValue() > 0


class Led:
    """
    A standard Webots LED.
    The value is a boolean to switch the LED on (True) or off (False).
    """

    def __init__(self, webot, device_name: str, limiter: OutputFrequencyLimiter) -> None:
        self._name = device_name
        self.webot_sensor = webot.getLED(device_name)
        self._limiter = limiter

    def write_value(self, value: bool) -> None:
        if not self._limiter.can_change():
            LOGGER.warning(
                "Rate limited change to LED output (requested setting %s to %r)",
                self._name,
                value,
            )
            return

<<<<<<< HEAD
    def write_value(self, value: bool) -> None:
=======
>>>>>>> 3264962f
        self.webot_sensor.set(value)<|MERGE_RESOLUTION|>--- conflicted
+++ resolved
@@ -77,8 +77,4 @@
             )
             return
 
-<<<<<<< HEAD
-    def write_value(self, value: bool) -> None:
-=======
->>>>>>> 3264962f
         self.webot_sensor.set(value)
--- conflicted
+++ resolved
@@ -63,12 +63,8 @@
     The value is a boolean to switch the LED on (True) or off (False).
     """
 
-<<<<<<< HEAD
-    def __init__(self, webot, device_name: str, limiter: OutputFrequencyLimiter) -> None:
+    def __init__(self, webot: Robot, device_name: str, limiter: OutputFrequencyLimiter) -> None:
         self._name = device_name
-=======
-    def __init__(self, webot: Robot, device_name: str) -> None:
->>>>>>> 6a180a18
         self.webot_sensor = webot.getLED(device_name)
         self._limiter = limiter
 

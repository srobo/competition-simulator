--- conflicted
+++ resolved
@@ -13,20 +13,16 @@
 
 __all__ = (
     'Robot',
-<<<<<<< HEAD
-    'Owner',
-    'MarkerType',
-    'TargetInfo',
-=======
     'AnaloguePin',
     'Claimant',
     'DistanceSensor',
     'LinearEncoder',
     'MarkerType',
     'Microswitch',
+    'Owner',
     'RotaryEncoder',
     'StationCode',
->>>>>>> 48b86da5
+    'TargetInfo',
     'MARKER_ARENA',
     'MARKER_TOKEN_GOLD',
     'MARKER_TOKEN_SILVER',

from __future__ import annotations

import struct
from math import atan2
from typing import List, Optional, NamedTuple
from threading import Lock

<<<<<<< HEAD
from controller import Robot, Emitter, Receiver
from shared_utils import Owner, TargetInfo, TargetType
=======
from controller import Robot, Receiver
>>>>>>> 48b86da5
from sr.robot.utils import get_robot_device
from sr.robot.coordinates import Vector

# Updating? Update territory_controller.py too.
BROADCASTS_PER_SECOND = 10


def parse_radio_message(message: bytes, zone: int) -> Optional[TargetInfo]:
    try:
        token_type, token_code, owner = struct.unpack("!bBb", message)
        return TargetInfo(
            type=TargetType(token_type),
            owner=Owner(owner),
            id=token_code,
        )
    except ValueError:
        print(f"Robot starting in zone {zone} received malformed message.")  # noqa:T001
        return None


class Target(NamedTuple):
    """
    A snapshot of information about a radio target.
    """
    bearing: float
    signal_strength: float
    target_info: TargetInfo

    @classmethod
    def from_vector(
        cls,
        signal_strength: float,
        target_info: TargetInfo,
        vector: Vector,
    ) -> Target:
        x, _, z = vector.data  # 2-dimensional bearing in the xz plane, elevation is ignored
        # Webots uses z-forward orientation for the bearing but the default receiver
        # orientation is x-forward so this converts that to (-pi, pi) with 0 facing forward
        bearing = -atan2(x, z)
        return cls(bearing=bearing, signal_strength=signal_strength, target_info=target_info)

    def __repr__(self) -> str:
        return '<{}: {}>'.format(type(self).__name__, ', '.join((
            f'info={self.target_info}',
            f'bearing={self.bearing}',
            f'strength={self.signal_strength}',
        )))


class Radio:
    """
    Wraps a radio target and reciever unit on the Robot.
    """

    def __init__(self, webot: Robot, zone: int, step_lock: Lock) -> None:
        self._webot = webot
        self._receiver = get_robot_device(webot, "robot receiver", Receiver)
        self._receiver.enable(1)
        self._zone = zone
        self._step_lock = step_lock

    def sweep(self) -> List[Target]:
        """
        Sweep for nearby radio targets.

        Sweeping takes 0.1 seconds
        """
        receiver = self._receiver
        # Clear the buffer
        while receiver.getQueueLength():
            receiver.nextPacket()
        # Wait 1 sweep
        with self._step_lock:
            self._webot.step(int(max(1, 1000 // BROADCASTS_PER_SECOND)))
        # Read the buffer
        targets = []
        while receiver.getQueueLength():
            try:
                info = parse_radio_message(receiver.getData(), self._zone)
                if info is not None:
                    targets.append(
                        Target.from_vector(
                            vector=Vector(receiver.getEmitterDirection()),
                            signal_strength=receiver.getSignalStrength(),
                            target_info=info,
                        ),
                    )
            finally:
                # Always advance to the next packet in queue: if there has been an exception,
                # it is safer to advance to the next.
                receiver.nextPacket()
        return targets<|MERGE_RESOLUTION|>--- conflicted
+++ resolved
@@ -5,12 +5,8 @@
 from typing import List, Optional, NamedTuple
 from threading import Lock
 
-<<<<<<< HEAD
-from controller import Robot, Emitter, Receiver
+from controller import Robot, Receiver
 from shared_utils import Owner, TargetInfo, TargetType
-=======
-from controller import Robot, Receiver
->>>>>>> 48b86da5
 from sr.robot.utils import get_robot_device
 from sr.robot.coordinates import Vector
 

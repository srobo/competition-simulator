--- conflicted
+++ resolved
@@ -158,13 +158,8 @@
     Simulates the responses from a pin which is not actually connected to anything.
     """
 
-<<<<<<< HEAD
-    def analog_read(self) -> float:
-        return map_to_range(0, 1, *Pin._ANALOG_RANGE, random.random())
-=======
-    def analogue_read(self) -> float:
-        return map_to_range((0, 1), Pin._ANALOGUE_RANGE, random.random())
->>>>>>> c47d348a
+    def analog_read(self) -> float:
+        return map_to_range((0, 1), Pin._ANALOG_RANGE, random.random())
 
     def digital_write(self, value: bool) -> None:
         pass
@@ -186,14 +181,8 @@
 
     def analog_read(self) -> float:
         return map_to_range(
-<<<<<<< HEAD
-            self.webot_sensor.getMinValue(),
-            self.webot_sensor.getMaxValue(),
-            *Pin._ANALOG_RANGE,
-=======
             (self.webot_sensor.getMinValue(), self.webot_sensor.getMaxValue()),
-            Pin._ANALOGUE_RANGE,
->>>>>>> c47d348a
+            Pin._ANALOG_RANGE,
             self.webot_sensor.getValue(),
         )
 

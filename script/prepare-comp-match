--- conflicted
+++ resolved
@@ -13,14 +13,8 @@
 
 sys.path.insert(1, str(REPO_ROOT / 'modules'))
 
-<<<<<<< HEAD
-import controller_utils  # noqa:E402 # isort:skip
+import controller_utils  # isort:skip
 from controller_utils import NUM_ZONES  # isort:skip
-=======
-import controller_utils  # isort:skip
-
-NUM_ZONES = 2
->>>>>>> 96233423
 
 
 def get_zone_path(zone_id: int) -> Path:
